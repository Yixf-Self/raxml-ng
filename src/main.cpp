/*
    Copyright (C) 2017 Alexey Kozlov, Alexandros Stamatakis, Diego Darriba, Tomas Flouri

    This program is free software: you can redistribute it and/or modify
    it under the terms of the GNU Affero General Public License as
    published by the Free Software Foundation, either version 3 of the
    License, or (at your option) any later version.

    This program is distributed in the hope that it will be useful,
    but WITHOUT ANY WARRANTY; without even the implied warranty of
    MERCHANTABILITY or FITNESS FOR A PARTICULAR PURPOSE.  See the
    GNU Affero General Public License for more details.

    You should have received a copy of the GNU Affero General Public License
    along with this program.  If not, see <http://www.gnu.org/licenses/>.

    Contact: Alexey Kozlov <Alexey.Kozlov@h-its.org>,
    Heidelberg Institute for Theoretical Studies,
    Schloss-Wolfsbrunnenweg 35, D-69118 Heidelberg, Germany
*/
#include <algorithm>
#include <chrono>

#include <memory>

#include "version.h"
#include "common.h"
#include "MSA.hpp"
#include "Options.hpp"
#include "CommandLineParser.hpp"
#include "Optimizer.hpp"
#include "PartitionInfo.hpp"
#include "TreeInfo.hpp"
#include "io/file_io.hpp"
#include "io/binary_io.hpp"
#include "ParallelContext.hpp"
#include "LoadBalancer.hpp"
#include "bootstrap/BootstrapGenerator.hpp"

#include "terraces/TerraceWrapper.hpp"

using namespace std;

typedef vector<Tree> TreeList;
struct RaxmlInstance
{
  Options opts;
  PartitionedMSA parted_msa;
  TreeList start_trees;
  BootstrapReplicateList bs_reps;
  PartitionAssignmentList proc_part_assign;
  unique_ptr<LoadBalancer> load_balancer;
  unique_ptr<BootstrapTree> bs_tree;
  unique_ptr<TerraceWrapper> terrace_wrapper;

  unique_ptr<NewickStream> start_tree_stream;

  /* this is just a dummy random tree used for convenience, e,g, if we need tip labels or
   * just 'any' valid tree for the alignment at hand */
  Tree random_tree;
};

void print_banner()
{
  LOG_INFO << endl << "RAxML-NG v. " << RAXML_VERSION << " released on " << RAXML_DATE <<
      " by The Exelixis Lab." << endl;
  LOG_INFO << "Authors: Alexey Kozlov, Alexandros Stamatakis, Diego Darriba, "
              "Tomas Flouri, Benoit Morel." << endl;
  LOG_INFO << "Latest version: https://github.com/amkozlov/raxml-ng" << endl;
  LOG_INFO << "Questions/problems/suggestions? "
              "Please visit: https://groups.google.com/forum/#!forum/raxml" << endl;
  LOG_INFO << endl << "WARNING: This is a BETA release, please use at your own risk!" << endl << endl;
}

void init_part_info(RaxmlInstance& instance)
{
  auto& opts = instance.opts;
  auto& parted_msa = instance.parted_msa;

  /* check if model is a file */
  if (sysutil_file_exists(opts.model_file))
  {
    // read partition definitions from file
    RaxmlPartitionStream partfile(opts.model_file, ios::in);
    partfile >> parted_msa;

//    DBG("partitions found: %d\n", useropt->part_count);
  }
  else
  {
    // create and init single pseudo-partition
    parted_msa.emplace_part_info("noname", opts.data_type, opts.model_file);
  }

  /* make sure that linked branch length mode is set for unpartitioned alignments */
  if (parted_msa.part_count() == 1)
    opts.brlen_linkage = PLLMOD_TREE_BRLEN_LINKED;

  int lg4x_count = 0;

  for (const auto& pinfo: parted_msa.part_list())
  {
    LOG_DEBUG << "|" << pinfo.name() << "|   |" << pinfo.model().to_string() << "|   |" <<
        pinfo.range_string() << "|" << endl;

    if (pinfo.model().name() == "LG4X")
      lg4x_count++;
  }

  if (parted_msa.part_count() > 1 && lg4x_count > 0 && opts.brlen_linkage == PLLMOD_TREE_BRLEN_LINKED)
  {
    throw runtime_error("LG4X model is not supported in linked branch length mode, sorry :(");
  }
}

void check_msa(RaxmlInstance& instance)
{
  LOG_VERB_TS << "Checking the alignment...\n";

  const auto& full_msa = instance.parted_msa.full_msa();
  const auto pll_msa = full_msa.pll_msa();

  if (full_msa.size() < 4)
  {
    throw runtime_error("Your alignment contains less than 4 sequences!");
  }

  unsigned long stats_mask = PLLMOD_MSA_STATS_DUP_TAXA | PLLMOD_MSA_STATS_DUP_SEQS;

  pllmod_msa_stats_t * stats = pllmod_msa_compute_stats(pll_msa,
                                                        4,
                                                        pll_map_nt, // map is not used here
                                                        NULL,
                                                        stats_mask);

  if (!stats)
    throw runtime_error(pll_errmsg);

  if (stats->dup_taxa_pairs_count > 0)
  {
    LOG_ERROR << "\nERROR: Duplicate sequence names found: " << stats->dup_taxa_pairs_count << endl;
    for (unsigned long c = 0; c < stats->dup_taxa_pairs_count; ++c)
    {
      const unsigned long idx1 = stats->dup_taxa_pairs[c*2];
      const unsigned long idx2 = stats->dup_taxa_pairs[c*2+1];
      LOG_ERROR << "ERROR: Sequences " << idx1 << " and " << idx2 << " have identical name: " <<
          pll_msa->label[idx1] << endl;
    }
    throw runtime_error("Please fix your alignment!");
  }

  if (stats->dup_seqs_pairs_count > 0)
  {
    LOG_WARN << "\nWARNING: Duplicate sequences found: " << stats->dup_seqs_pairs_count << endl;
    for (unsigned long c = 0; c < stats->dup_seqs_pairs_count; ++c)
    {
      const unsigned long idx1 = stats->dup_seqs_pairs[c*2];
      const unsigned long idx2 = stats->dup_seqs_pairs[c*2+1];
      LOG_WARN << "WARNING: Sequences " << pll_msa->label[idx1] << " and " <<
          pll_msa->label[idx2] << " are exactly identical!" << endl;
    }
  }

  pllmod_msa_destroy_stats(stats);

  std::set<size_t> gap_seqs;
  size_t total_gap_cols = 0;
  size_t part_num = 0;
  for (auto& pinfo: instance.parted_msa.part_list())
  {
    stats_mask = PLLMOD_MSA_STATS_GAP_SEQS | PLLMOD_MSA_STATS_GAP_COLS;

    pllmod_msa_stats_t * stats = pinfo.compute_stats(stats_mask);

    if (stats->gap_cols_count > 0)
    {
      total_gap_cols += stats->gap_cols_count;
      std::vector<size_t> gap_cols(stats->gap_cols, stats->gap_cols + stats->gap_cols_count);
      pinfo.msa().remove_sites(gap_cols);
    }

    std::set<size_t> cur_gap_seq(stats->gap_seqs, stats->gap_seqs + stats->gap_seqs_count);

    if (!part_num)
    {
      gap_seqs = cur_gap_seq;
    }
    else
    {
      for(auto it = gap_seqs.begin(); it != gap_seqs.end();)
      {
        if(cur_gap_seq.find(*it) == cur_gap_seq.end())
          it = gap_seqs.erase(it);
        else
          ++it;
      }
    }

    pllmod_msa_destroy_stats(stats);

    part_num++;
  }

  if (total_gap_cols > 0)
  {
    LOG_WARN << "\nWARNING: Fully undetermined columns found: " << total_gap_cols << endl;
//    for (unsigned long c = 0; c < stats->gap_cols_count; ++c)
//      LOG_VERB << "WARNING: Column " << stats->gap_cols[c]+1 << " contains only gaps!" << endl;
  }

  if (!gap_seqs.empty())
  {
   LOG_WARN << "\nWARNING: Fully undetermined sequences found: " << gap_seqs.size() << endl;
   for (auto c : gap_seqs)
     LOG_VERB << "WARNING: Sequence " << c << " " << pll_msa->label[c] << " contains only gaps!" << endl;
  }


  if (total_gap_cols > 0 || !gap_seqs.empty() > 0)
  {
    // save reduced MSA and partition files
    auto reduced_msa_fname = instance.opts.output_fname("reduced.phy");
    PhylipStream ps(reduced_msa_fname);

    ps << instance.parted_msa;

    LOG_INFO << "\nNOTE: Reduced alignment (with gap-only columns removed) was printed to:\n";
    LOG_INFO << sysutil_realpath(reduced_msa_fname) << endl;

    // save reduced partition file
    if (sysutil_file_exists(instance.opts.model_file))
    {
      auto reduced_part_fname = instance.opts.output_fname("reduced.partition");
      RaxmlPartitionStream ps(reduced_part_fname, ios::out);

      ps << instance.parted_msa;

      LOG_INFO << "\nNOTE: The corresponding reduced partition file was printed to:\n";
      LOG_INFO << sysutil_realpath(reduced_part_fname) << endl;
    }
  }

  if (full_msa.size() > RAXML_RATESCALERS_TAXA && !instance.opts.use_rate_scalers)
  {
    LOG_INFO << "\nNOTE: Per-rate scalers were automatically enabled to prevent numerical issues "
        "on taxa-rich alignments.\n";
    LOG_INFO << "NOTE: You can use --force switch to skip this check and fall back to per-site scalers.\n";
    instance.opts.use_rate_scalers = true;
  }

}

void check_models(const RaxmlInstance& instance)
{
  for (const auto& pinfo: instance.parted_msa.part_list())
  {
    auto stats = pinfo.stats();
    auto model = pinfo.model();

    // check for non-recommended model combinations
    if ((model.name() == "LG4X" || model.name() == "LG4M") &&
        model.param_mode(PLLMOD_OPT_PARAM_FREQUENCIES) != ParamValue::model)
    {
      throw runtime_error("Partition \"" + pinfo.name() +
                          "\": You specified LG4M or LG4X model with shared stationary based frequencies (" +
                          model.to_string(false) + ").\n"
                          "Please be warned, that this is against the idea of LG4 models and hence it's not recommended!" + "\n"
                          "If you know what you're doing, you can add --force command line switch to disable this safety check.");
    }

    // check for zero state frequencies
    if (model.param_mode(PLLMOD_OPT_PARAM_FREQUENCIES) == ParamValue::empirical)
    {
      for (unsigned int i = 0; i < stats->states; ++i)
      {
        if (!(stats->freqs[i] > 0.))
        {
          LOG_ERROR << "\nBase frequencies: ";
          for (unsigned int j = 0; j < stats->states; ++j)
            LOG_ERROR << stats->freqs[j] <<  " ";
          LOG_ERROR << endl;

          throw runtime_error("Frequency of state " + to_string(i) +
                              " in partition " + pinfo.name() + " is 0!\n"
                              "Please either change your partitioning scheme or "
                              "use model state frequencies for this partition!");
        }
      }
    }

    // check partitions which contain invariant sites and have ascertainment bias enabled
    if (model.ascbias_type() != AscBiasCorrection::none && stats->inv_cols_count > 0)
    {
      throw runtime_error("You enabled ascertainment bias correction for partition " +
                           pinfo.name() + ", but it contains " +
                           to_string(stats->inv_cols_count) + " invariant sites.\n"
                          "This is not allowed! Please either remove invariant sites or "
                          "disable ascertainment bias correction.");
    }
  }
}

void check_tree(const MSA& msa, const Tree& tree)
{
  auto missing_taxa = 0;
  auto duplicate_taxa = 0;

  if (msa.size() > tree.num_tips())
    throw runtime_error("Alignment file contains more sequences than expected");
  else if (msa.size() != tree.num_tips())
    throw runtime_error("Some taxa are missing from the alignment file");

  unordered_set<string> tree_labels;
  unordered_set<string> msa_labels(msa.label_cbegin(), msa.label_cend());

  for (const auto& tip: tree.tip_labels())
  {
    if (!tree_labels.insert(tip.second).second)
    {
      LOG_ERROR << "ERROR: Taxon name appears more than once in the tree: " << tip.second << endl;
      duplicate_taxa++;
    }

    if (msa_labels.count(tip.second) == 0)
    {
      LOG_ERROR << "ERROR: Taxon name not found in the alignment: " << tip.second << endl;
      missing_taxa++;
    }
  }

  if (duplicate_taxa > 0)
    throw runtime_error("Tree contains duplicate taxon names (see above)!");

  if (missing_taxa > 0)
    throw runtime_error("Please check that sequence labels in the alignment and in the tree file are identical!");

  /* check for negative branch length */
  for (const auto& branch: tree.topology())
  {
    if (branch.length < 0.)
      throw runtime_error("Tree file contains negative branch lengths!");
  }
}

void load_msa(RaxmlInstance& instance)
{
  const auto& opts = instance.opts;
  auto& parted_msa = instance.parted_msa;

  LOG_INFO_TS << "Reading alignment from file: " << opts.msa_file << endl;

  /* load MSA */
  auto msa = msa_load_from_file(opts.msa_file, opts.msa_format);

  LOG_INFO_TS << "Loaded alignment with " << msa.size() << " taxa and " <<
      msa.num_sites() << " sites" << endl;

  if (msa.probabilistic() && opts.use_prob_msa)
  {
    instance.opts.use_pattern_compression = false;
    instance.opts.use_tip_inner = false;

    if (parted_msa.part_count() > 1)
      throw runtime_error("Partitioned probabilistic alignments are not supported yet, sorry...");
  }
  else
    instance.opts.use_prob_msa = false;

  parted_msa.full_msa(std::move(msa));

  LOG_VERB_TS << "Extracting partitions... " << endl;

  parted_msa.split_msa();

  /* check alignment */
  if (!opts.force_mode)
    check_msa(instance);

  if (opts.use_pattern_compression)
    parted_msa.compress_patterns();

//  if (parted_msa.part_count() > 1)
//    instance.terrace_wrapper.reset(new TerraceWrapper(parted_msa));

  parted_msa.set_model_empirical_params();

  if (!opts.force_mode)
    check_models(instance);

  LOG_INFO << endl;

  LOG_INFO << "Alignment comprises " << parted_msa.part_count() << " partitions and " <<
      parted_msa.total_length() << " patterns\n" << endl;

  LOG_INFO << parted_msa;

  LOG_INFO << endl;
}

Tree generate_tree(const RaxmlInstance& instance, StartingTree type)
{
  Tree tree;

  const auto& opts = instance.opts;
  const auto& parted_msa = instance.parted_msa;
  const auto& msa = parted_msa.full_msa();

  switch (type)
  {
    case StartingTree::user:
    {
      assert(instance.start_tree_stream);

      /* parse the unrooted binary tree in newick format, and store the number
         of tip nodes in tip_nodes_count */
      *instance.start_tree_stream >> tree;

      LOG_DEBUG << "Loaded user starting tree with " << tree.num_tips() << " taxa from: "
                           << opts.tree_file << endl;

      check_tree(msa, tree);

      break;
    }
    case StartingTree::random:
      /* no starting tree provided, generate a random one */

      LOG_DEBUG << "Generating a random starting tree with " << msa.size() << " taxa" << endl;

      tree = Tree::buildRandom(msa);

      break;
    case StartingTree::parsimony:
    {
      LOG_DEBUG << "Generating a parsimony starting tree with " << msa.size() << " taxa" << endl;

      unsigned int score;
      tree = Tree::buildParsimony(parted_msa, rand(), opts.simd_arch, &score);

      LOG_DEBUG << "Parsimony score of the starting tree: " << score << endl;

      break;
    }
    default:
      sysutil_fatal("Unknown starting tree type: %d\n", opts.start_tree);
  }

  assert(!tree.empty());

  return tree;
}

void load_checkpoint(RaxmlInstance& instance, CheckpointManager& cm)
{
  /* init checkpoint and set to the manager */
  {
    Checkpoint ckp;
    for (size_t p = 0; p < instance.parted_msa.part_count(); ++p)
      ckp.models[p] = instance.parted_msa.part_info(p).model();

    // this is a "template" tree, which provides tip labels and node ids
    ckp.tree = instance.random_tree;

    cm.checkpoint(move(ckp));
  }

  if (!instance.opts.redo_mode && cm.read())
  {
    const auto& ckp = cm.checkpoint();
    for (const auto& m: ckp.models)
      instance.parted_msa.model(m.first, m.second);

    LOG_INFO_TS << "NOTE: Resuming execution from checkpoint " <<
        "(logLH: " << ckp.loglh() <<
        ", ML trees: " << ckp.ml_trees.size() <<
        ", bootstraps: " << ckp.bs_trees.size() <<
        ")"
        << endl;
  }
}

void build_start_trees(RaxmlInstance& instance, CheckpointManager& cm)
{
  const auto& opts = instance.opts;
  const auto& parted_msa = instance.parted_msa;
  const auto& msa = parted_msa.full_msa();

  switch (opts.start_tree)
  {
    case StartingTree::user:
      LOG_INFO_TS << "Loading user starting tree(s) from: " << opts.tree_file << endl;
      if (!sysutil_file_exists(opts.tree_file))
        throw runtime_error("File not found: " + opts.tree_file);
      instance.start_tree_stream.reset(new NewickStream(opts.tree_file, std::ios::in));
      break;
    case StartingTree::random:
      LOG_INFO_TS << "Generating random starting tree(s) with " << msa.size() << " taxa" << endl;
      break;
    case StartingTree::parsimony:
      LOG_INFO_TS << "Generating parsimony starting tree(s) with " << msa.size() << " taxa" << endl;
      break;
    default:
      assert(0);
  }

  for (size_t i = 0; i < opts.num_searches; ++i)
  {
    auto tree = generate_tree(instance, opts.start_tree);

    // TODO use universal starting tree generator
    if (opts.start_tree == StartingTree::user)
    {
      if (instance.start_tree_stream->peek() != EOF)
        instance.opts.num_searches++;
    }

    // TODO: skip generation
    if (i < cm.checkpoint().ml_trees.size())
      continue;

    /* fix missing branch lengths */
    tree.fix_missing_brlens();

    /* make sure tip indices are consistent between MSA and pll_tree */
    tree.reset_tip_ids(msa.label_id_map());

    instance.start_trees.emplace_back(move(tree));
  }

  if (::ParallelContext::master_rank())
  {
    NewickStream nw_start(opts.start_tree_file());
    for (auto const& tree: instance.start_trees)
      nw_start << tree;
  }
}

void balance_load(RaxmlInstance& instance)
{
  PartitionAssignment part_sizes;

  /* init list of partition sizes */
  size_t i = 0;
  for (auto const& pinfo: instance.parted_msa.part_list())
  {
    part_sizes.assign_sites(i, 0, pinfo.msa().length());
    ++i;
  }

  instance.proc_part_assign =
      instance.load_balancer->get_all_assignments(part_sizes, ParallelContext::num_procs());

  LOG_INFO_TS << "Data distribution: " << PartitionAssignmentStats(instance.proc_part_assign) << endl;
  LOG_VERB << endl << instance.proc_part_assign;
}

void balance_load(RaxmlInstance& instance, WeightVectorList part_site_weights)
{
  /* This function is used to re-distribute sites across processes for each bootstrap replicate.
   * Since during bootstrapping alignment sites are sampled with replacement, some sites will be
   * absent from BS alignment. Therefore, site distribution computed for original alignment can
   * be suboptimal for BS replicates. Here, we recompute the site distribution, ignoring all sites
   * that are not present in BS replicate (i.e., have weight of 0 in part_site_weights).
   * */

  PartitionAssignment part_sizes;
  WeightVectorList comp_pos_map(part_site_weights.size());

  /* init list of partition sizes */
  size_t i = 0;
  for (auto const& weights: part_site_weights)
  {
    /* build mapping from compressed indices to the original/uncompressed ones */
    comp_pos_map[i].reserve(weights.size());
    for (size_t s = 0; s < weights.size(); ++s)
    {
      if (weights[s] > 0)
      {
        comp_pos_map[i].push_back(s);
      }
    }

    LOG_DEBUG << "Partition #" << i << ": " << comp_pos_map[i].size() << endl;

    /* add compressed partition length to the */
    part_sizes.assign_sites(i, 0, comp_pos_map[i].size());
    ++i;
  }

  instance.proc_part_assign =
      instance.load_balancer->get_all_assignments(part_sizes, ParallelContext::num_procs());

  LOG_VERB_TS << "Data distribution: " << PartitionAssignmentStats(instance.proc_part_assign) << endl;
  LOG_DEBUG << endl << instance.proc_part_assign;

  // translate partition range coordinates: compressed -> uncompressed
  for (auto& part_assign: instance.proc_part_assign)
  {
    for (auto& part_range: part_assign)
    {
      const auto& pos_map = comp_pos_map[part_range.part_id];
      const auto comp_start = part_range.start;
      part_range.start = comp_start > 0 ? pos_map[comp_start] : 0;
      part_range.length = pos_map[comp_start + part_range.length - 1] - part_range.start + 1;
    }
  }

//  LOG_VERB_TS << "(uncompressed) Data distribution: " << PartitionAssignmentStats(instance.proc_part_assign) << endl;
//  LOG_DEBUG << endl << instance.proc_part_assign;
}

void generate_bootstraps(RaxmlInstance& instance, const Checkpoint& checkp)
{
  if (instance.opts.command == Command::bootstrap || instance.opts.command == Command::all)
  {
    BootstrapGenerator bg;
    for (size_t b = 0; b < instance.opts.num_bootstraps; ++b)
    {
      auto seed = rand();

      /* check if this BS was already computed in the previous run and saved in checkpoint */
      if (b < checkp.bs_trees.size())
        continue;

      instance.bs_reps.emplace_back(bg.generate(instance.parted_msa, seed));
    }
  }
}

void draw_bootstrap_support(const Options& opts)
{
  LOG_INFO << "Reading reference tree from file: " << opts.tree_file << endl;

  Tree ref_tree;
  NewickStream refs(opts.tree_file, std::ios::in);
  refs >> ref_tree;

  LOG_INFO << "Reference tree size: " << to_string(ref_tree.num_tips()) << endl << endl;

  auto ref_tip_ids = ref_tree.tip_ids();

  BootstrapTree sup_tree(ref_tree);

  LOG_INFO << "Reading bootstrap trees from file: " << opts.bootstrap_trees_file() << endl;

  NewickStream boots(opts.bootstrap_trees_file(), std::ios::in);
  unsigned int bs_num = 0;
  while (boots.peek() != EOF)
  {
    Tree bs_tree;
    boots >> bs_tree;
    try
    {
      bs_tree.reset_tip_ids(ref_tip_ids);
    }
    catch (out_of_range& e)
    {
      throw runtime_error("Bootstrap tree #" + to_string(bs_num+1) +
                          " is not compatible with the reference tree!");
    }
    catch (invalid_argument& e)
    {
      throw runtime_error("Bootstrap tree #" + to_string(bs_num+1) +
                          " has wrong number of tips: " + to_string(bs_tree.num_tips()));
    }
    sup_tree.add_bootstrap_tree(bs_tree);
    bs_num++;
  }

  LOG_INFO << "Bootstrap trees found: " << bs_num << endl << endl;

  if (bs_num < 2)
  {
    throw runtime_error("You must provide a file with multiple bootstrap trees!");
  }

  sup_tree.calc_support();

  NewickStream sups(opts.support_tree_file(), std::ios::out);
  sups << sup_tree;

  LOG_INFO << "Best ML tree with bootstrap support values saved to: " <<
      sysutil_realpath(opts.support_tree_file()) << endl << endl;
}

void draw_bootstrap_support(RaxmlInstance& instance, const Checkpoint& checkp)
{
  Tree tree = checkp.tree;
  tree.topology(checkp.ml_trees.best_topology());

  instance.bs_tree.reset(new BootstrapTree(tree));

  for (auto bs: checkp.bs_trees)
  {
    tree.topology(bs.second);
    instance.bs_tree->add_bootstrap_tree(tree);
  }
  instance.bs_tree->calc_support();
}

void check_terrace(const RaxmlInstance& instance, const Tree& tree)
{
  if (instance.parted_msa.part_count() > 1)
  {
    auto newick_str = to_newick_string_rooted(tree);
    LOG_DEBUG << newick_str << endl << endl;
//      auto terrace_size = instance.terrace_wrapper->get_terrace_size(newick_str);
    TerraceWrapper terrace_wrapper(instance.parted_msa, newick_str);
    try
    {
      auto terrace_size = terrace_wrapper.terrace_size();
      if (terrace_size > 1)
      {
        LOG_WARN << "WARNING: Best-found ML tree lies on a terrace of size: "
                 << terrace_size << endl << endl;

        ofstream fs(instance.opts.terrace_file());
        terrace_wrapper.print_terrace(fs);
        LOG_INFO << "Tree terrace (in compressed Newick format) was saved to: "
            << sysutil_realpath(instance.opts.terrace_file()) << endl << endl;

        // TODO partial prints to multiline newick?
        // if (terrace_size <= instance.opts.terrace_maxsize)
      }
      else
      {
        LOG_INFO << "NOTE: Tree does not lie on a phylogenetic terrace." << endl << endl;
      }
    }
    catch (std::exception& e)
    {
      LOG_ERROR << "ERROR: Failed to compute terrace: " << e.what() << endl << endl;
    }
  }
}

void save_ml_trees(const Options& opts, const Checkpoint& checkp)
{
  NewickStream nw(opts.ml_trees_file(), std::ios::out);
  Tree ml_tree = checkp.tree;
  for (auto topol: checkp.ml_trees)
  {
    ml_tree.topology(topol.second);
    nw << ml_tree;
  }
}

void print_final_output(const RaxmlInstance& instance, const Checkpoint& checkp)
{
  auto const& opts = instance.opts;

  auto model_log_lvl = instance.parted_msa.part_count() > 1 ? LogLevel::verbose : LogLevel::info;

  RAXML_LOG(model_log_lvl) << "\nOptimized model parameters:" << endl;

  for (size_t p = 0; p < instance.parted_msa.part_count(); ++p)
  {
    RAXML_LOG(model_log_lvl) << "\n   Partition " << p << ": " <<
        instance.parted_msa.part_info(p).name().c_str() << endl;
    RAXML_LOG(model_log_lvl) << checkp.models.at(p);
  }

  if (opts.command == Command::evaluate)
  {
    save_ml_trees(opts, checkp);

    LOG_INFO << "\nAll optimized tree(s) saved to: " << sysutil_realpath(opts.ml_trees_file()) << endl;
  }

  if (opts.command == Command::search || opts.command == Command::all)
  {
    auto best = checkp.ml_trees.best();

    LOG_INFO << "\nFinal LogLikelihood: " << FMT_LH(best->first) << endl << endl;

    Tree best_tree = checkp.tree;

    best_tree.topology(best->second);

    NewickStream nw_result(opts.best_tree_file());
    nw_result << best_tree;

    check_terrace(instance, best_tree);

    if (checkp.ml_trees.size() > 1)
    {
      save_ml_trees(opts, checkp);

      LOG_INFO << "All ML trees saved to: " << sysutil_realpath(opts.ml_trees_file()) << endl;
    }

    LOG_INFO << "Best ML tree saved to: " << sysutil_realpath(opts.best_tree_file()) << endl;

    if (opts.command == Command::all)
    {
      assert(instance.bs_tree);

      NewickStream nw(opts.support_tree_file(), std::ios::out);
      nw << *instance.bs_tree;

      LOG_INFO << "Best ML tree with bootstrap support values saved to: " <<
          sysutil_realpath(opts.support_tree_file()) << endl;
    }
  }

  if (opts.command == Command::search || opts.command == Command::all ||
      opts.command == Command::evaluate)
  {
    RaxmlPartitionStream model_stream(opts.best_model_file(), true);
    model_stream.print_model_params(true);
    model_stream << instance.parted_msa;

    LOG_INFO << "Optimized model saved to: " << sysutil_realpath(opts.best_model_file()) << endl;
  }

  if (opts.command == Command::bootstrap || opts.command == Command::all)
  {
    // TODO now only master process writes the output, this will have to change with
    // coarse-grained parallelization scheme (parallel start trees/bootstraps)
//    NewickStream nw(opts.bootstrap_trees_file(), std::ios::out | std::ios::app);
    NewickStream nw(opts.bootstrap_trees_file(), std::ios::out);

    Tree bs_tree = checkp.tree;
    for (auto topol: checkp.bs_trees)
    {
      bs_tree.topology(topol.second);
      nw << bs_tree;
    }

    LOG_INFO << "Bootstrap trees saved to: " << sysutil_realpath(opts.bootstrap_trees_file()) << endl;
  }

  LOG_INFO << "\nExecution log saved to: " << sysutil_realpath(opts.log_file()) << endl;

  LOG_INFO << "\nAnalysis started: " << global_timer().start_time();
  LOG_INFO << " / finished: " << global_timer().current_time() << std::endl;
  LOG_INFO << "\nElapsed time: " << FMT_PREC3(global_timer().elapsed_seconds()) << " seconds";
  if (checkp.elapsed_seconds > 0.)
  {
    LOG_INFO << " (this run) / ";
    LOG_INFO << FMT_PREC3(checkp.elapsed_seconds + global_timer().elapsed_seconds()) <<
        " seconds (total with restarts)";
  }

  LOG_INFO << endl << endl;
}

void thread_main(RaxmlInstance& instance, CheckpointManager& cm)
{
  unique_ptr<TreeInfo> treeinfo;

//  printf("thread %lu / %lu\n", ParallelContext::thread_id(), ParallelContext::num_procs());

  /* wait until master thread prepares all global data */
  ParallelContext::thread_barrier();

  auto const& master_msa = instance.parted_msa;
  auto const& opts = instance.opts;

  /* get partitions assigned to the current thread */
  auto const& part_assign = instance.proc_part_assign.at(ParallelContext::proc_id());

  if ((opts.command == Command::search || opts.command == Command::all ||
      opts.command == Command::evaluate ) && !instance.start_trees.empty())
  {

    if (opts.command == Command::evaluate)
    {
      LOG_INFO << "\nEvaluating " << opts.num_searches <<
          " trees" << endl << endl;
    }
    else
    {
      LOG_INFO << "\nStarting ML tree search with " << opts.num_searches <<
          " distinct starting trees" << endl << endl;
    }

    size_t start_tree_num = cm.checkpoint().ml_trees.size();
    bool use_ckp_tree = cm.checkpoint().search_state.step != CheckpointStep::start;
    for (const auto& tree: instance.start_trees)
    {
      assert(!tree.empty());

      start_tree_num++;

      if (use_ckp_tree)
      {
        treeinfo.reset(new TreeInfo(opts, cm.checkpoint().tree, master_msa, part_assign));
        use_ckp_tree = false;
      }
      else
        treeinfo.reset(new TreeInfo(opts, tree, master_msa, part_assign));

      Optimizer optimizer(opts);
      if (opts.command == Command::evaluate)
      {
        LOG_INFO_TS << "Tree #" << start_tree_num <<
            ", initial LogLikelihood: " << FMT_LH(treeinfo->loglh()) << endl;
<<<<<<< HEAD
        cm.search_state().loglh = treeinfo->optimize_branches(10., 1);
        cm.search_state().loglh = optimizer.optimize(*treeinfo);
        cm.update_and_write(*treeinfo);
=======
        LOG_PROGR << endl;
        optimizer.evaluate(*treeinfo, cm);
>>>>>>> 35aada0b
      }
      else
      {
        optimizer.optimize_topology(*treeinfo, cm);
      }

      LOG_PROGR << endl;
      if (opts.command == Command::evaluate)
      {
        LOG_INFO_TS << "Tree #" << start_tree_num <<
            ", final logLikelihood: " << FMT_LH(cm.checkpoint().loglh()) << endl;
      }
      else
      {
        LOG_INFO_TS << "ML tree search #" << start_tree_num <<
            ", logLikelihood: " << FMT_LH(cm.checkpoint().loglh()) << endl;
      }
      LOG_PROGR << endl;

      cm.save_ml_tree();
      cm.reset_search_state();
    }
  }

  ParallelContext::thread_barrier();

  if (!instance.bs_reps.empty())
  {
    if (opts.command == Command::all)
    {
      LOG_INFO << endl;
      LOG_INFO_TS << "ML tree search completed, best tree logLH: " <<
          FMT_LH(cm.checkpoint().ml_trees.best_score()) << endl << endl;
    }

    LOG_INFO_TS << "Starting bootstrapping analysis with " << opts.num_bootstraps
             << " replicates." << endl << endl;
  }

  /* infer bootstrap trees if needed */
  size_t bs_num = cm.checkpoint().bs_trees.size();
  for (const auto bs: instance.bs_reps)
  {
    ++bs_num;

    // rebalance sites
    if (ParallelContext::master_thread())
    {
      balance_load(instance, bs.site_weights);
    }
    ParallelContext::thread_barrier();

    auto const& bs_part_assign = instance.proc_part_assign.at(ParallelContext::proc_id());

//    Tree tree = Tree::buildRandom(master_msa.full_msa());
    /* for now, use the same random tree for all bootstraps */
    const Tree& tree = instance.random_tree;
    treeinfo.reset(new TreeInfo(opts, tree, master_msa, bs_part_assign, bs.site_weights));

    Optimizer optimizer(opts);
    optimizer.optimize_topology(*treeinfo, cm);

    LOG_PROGR << endl;
    LOG_INFO_TS << "Bootstrap tree #" << bs_num <<
                ", logLikelihood: " << FMT_LH(cm.checkpoint().loglh()) << endl;
    LOG_PROGR << endl;

    cm.save_bs_tree();
    cm.reset_search_state();
  }

  ParallelContext::thread_barrier();
}

void master_main(RaxmlInstance& instance, CheckpointManager& cm)
{
  auto const& opts = instance.opts;
  auto& parted_msa = instance.parted_msa;

  init_part_info(instance);

  load_msa(instance);

  /* init template tree */
  instance.random_tree = generate_tree(instance, StartingTree::random);

  /* load checkpoint */
  load_checkpoint(instance, cm);

  /* load/create starting tree */
  build_start_trees(instance, cm);

  LOG_VERB << endl << "Initial model parameters:" << endl;
  for (size_t p = 0; p < parted_msa.part_count(); ++p)
  {
    LOG_VERB << "   Partition: " << parted_msa.part_info(p).name() << endl <<
        parted_msa.model(p) << endl;
  }

  /* run load balancing algorithm */
  balance_load(instance);

  /* generate bootstrap replicates */
  generate_bootstraps(instance, cm.checkpoint());

  instance.opts.remove_result_files();

  thread_main(instance, cm);

  if (ParallelContext::master_rank())
  {
    if (opts.command == Command::all)
      draw_bootstrap_support(instance, cm.checkpoint());

    assert(cm.checkpoint().models.size() == instance.parted_msa.part_count());
    for (size_t p = 0; p < instance.parted_msa.part_count(); ++p)
    {
      instance.parted_msa.model(p, cm.checkpoint().models.at(p));
    }

    print_final_output(instance, cm.checkpoint());

    /* analysis finished successfully, remove checkpoint file */
    cm.remove();
  }
}

void clean_exit(int retval)
{
  ParallelContext::finalize(retval != EXIT_SUCCESS);
  exit(retval);
}

int main(int argc, char** argv)
{
  int retval = EXIT_SUCCESS;

  RaxmlInstance instance;

  ParallelContext::init_mpi(argc, argv);

  instance.opts.num_ranks = ParallelContext::num_ranks();

  logger().add_log_stream(&cout);

  CommandLineParser cmdline;
  try
  {
    cmdline.parse_options(argc, argv, instance.opts);
  }
  catch (OptionException &e)
  {
    LOG_INFO << "ERROR: " << e.message() << std::endl;
    clean_exit(EXIT_FAILURE);
  }

  /* handle trivial commands first */
  switch (instance.opts.command)
  {
    case Command::help:
      print_banner();
      cmdline.print_help();
      clean_exit(EXIT_SUCCESS);
      break;
    case Command::version:
      print_banner();
      clean_exit(EXIT_SUCCESS);
      break;
    case Command::evaluate:
    case Command::search:
    case Command::bootstrap:
    case Command::all:
    case Command::support:
      if (!instance.opts.redo_mode && instance.opts.result_files_exist())
      {
        LOG_ERROR << endl << "ERROR: Result files for the run with prefix `" <<
                            (instance.opts.outfile_prefix.empty() ?
                                instance.opts.msa_file : instance.opts.outfile_prefix) <<
                            "` already exist!\n" <<
                            "Please either choose a new prefix, remove old files, or add "
                            "--redo command line switch to overwrite them." << endl << endl;
        clean_exit(EXIT_FAILURE);
      }
      break;
    default:
      break;
  }

  /* now get to the real stuff */
  srand(instance.opts.random_seed);
  logger().set_log_level(instance.opts.log_level);

  /* only master process writes the log file */
  if (ParallelContext::master())
  {
    auto mode = !instance.opts.redo_mode && sysutil_file_exists(instance.opts.checkp_file()) ?
        ios::app : ios::out;
    logger().set_log_filename(instance.opts.log_file(), mode);
  }

  print_banner();
  LOG_INFO << instance.opts;

  try
  {
    switch (instance.opts.command)
    {
      case Command::evaluate:
      case Command::search:
      case Command::bootstrap:
      case Command::all:
      {
        if (instance.opts.redo_mode)
        {
          LOG_WARN << "WARNING: Running in REDO mode: existing checkpoints are ignored, "
              "and all result files will be overwritten!" << endl << endl;
        }

        if (instance.opts.force_mode)
        {
          LOG_WARN << "WARNING: Running in FORCE mode: all safety checks are disabled!"
              << endl << endl;
        }

        /* init load balancer */
        instance.load_balancer.reset(new KassianLoadBalancer());

        CheckpointManager cm(instance.opts.checkp_file());
        ParallelContext::init_pthreads(instance.opts, std::bind(thread_main,
                                                                std::ref(instance),
                                                                std::ref(cm)));

        master_main(instance, cm);
        break;
      }
      case Command::support:
        draw_bootstrap_support(instance.opts);
        break;
      case Command::terrace:
      {
        init_part_info(instance);
        load_msa(instance);
        assert(instance.opts.start_tree == StartingTree::user);
        LOG_INFO << "Loading tree from: " << instance.opts.tree_file << endl << endl;
        if (!sysutil_file_exists(instance.opts.tree_file))
          throw runtime_error("File not found: " + instance.opts.tree_file);
        instance.start_tree_stream.reset(new NewickStream(instance.opts.tree_file, std::ios::in));
        Tree tree = generate_tree(instance, instance.opts.start_tree);
        check_terrace(instance, tree);
        break;
      }
      case Command::none:
      default:
        LOG_ERROR << "Unknown command!" << endl;
        retval = EXIT_FAILURE;
    }
  }
  catch(exception& e)
  {
    LOG_ERROR << endl << "ERROR: " << e.what() << endl << endl;
    retval = EXIT_FAILURE;
  }

  clean_exit(retval);
  return retval;
}<|MERGE_RESOLUTION|>--- conflicted
+++ resolved
@@ -896,14 +896,8 @@
       {
         LOG_INFO_TS << "Tree #" << start_tree_num <<
             ", initial LogLikelihood: " << FMT_LH(treeinfo->loglh()) << endl;
-<<<<<<< HEAD
-        cm.search_state().loglh = treeinfo->optimize_branches(10., 1);
-        cm.search_state().loglh = optimizer.optimize(*treeinfo);
-        cm.update_and_write(*treeinfo);
-=======
         LOG_PROGR << endl;
         optimizer.evaluate(*treeinfo, cm);
->>>>>>> 35aada0b
       }
       else
       {
