--- conflicted
+++ resolved
@@ -55,11 +55,7 @@
     while (e != NULL)
     {
 //      printf("split %d, support %d\n", e->bip_number, e->support);
-<<<<<<< HEAD
-      support[e->bip_number] = (unsigned char) ((e->support - 1) * 100 / _num_bs_trees);
-=======
       support[e->bip_number] = (unsigned char) round((e->support - 1) * 100 / _num_bs_trees);
->>>>>>> 1acd6ce7
       e = e->next;
     }
   }
