--- conflicted
+++ resolved
@@ -1,7 +1,2 @@
-<<<<<<< HEAD
-#define RAXML_VERSION "0.6.0 BETA (CellPHY branch)"
-#define RAXML_DATE "23.03.2018"
-=======
-#define RAXML_VERSION "0.7.0git BETA"
-#define RAXML_DATE "31.10.2018"
->>>>>>> 35acc9a9
+#define RAXML_VERSION "0.7.0git BETA (CellPHY branch)"
+#define RAXML_DATE "02.11.2018"