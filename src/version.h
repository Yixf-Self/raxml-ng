--- conflicted
+++ resolved
@@ -1,7 +1,2 @@
-<<<<<<< HEAD
 #define RAXML_VERSION "0.6.0 BETA (CellPHY branch)"
-#define RAXML_DATE "30.09.2017"
-=======
-#define RAXML_VERSION "0.6.0.dev BETA"
-#define RAXML_DATE "20.03.2018"
->>>>>>> da71ec97
+#define RAXML_DATE "21.03.2018"