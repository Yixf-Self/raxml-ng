#ifndef RAXML_CONSTANTS_HPP_
#define RAXML_CONSTANTS_HPP_

/* 1   = A/A = A  | 2   = C/C = C | 4    = G/G = G | 8   = T/T = T
 * 16  = A/C = M  | 32  = A/G = R | 64   = A/T = W | 128 = C/G = S
 * 256 = C/T = Y  | 512 = G/T = K | 1023 = -/- = N                  */

<<<<<<< HEAD
const unsigned int pll_map_diploid10[256] =
=======
const pll_state_t pll_map_diploid10[256] =
>>>>>>> da71ec97
 {
   0,  0,   0,   0,  0,  0,  0,    0,    0,   0,  0,   0,  0,    0,    0,    0,
   0,  0,   0,   0,  0,  0,  0,    0,    0,   0,  0,   0,  0,    0,    0,    0,
   0,  0,   0,   0,  0,  0,  0,    0,    0,   0,  0,   0,  0, 1023,    0,    0,
   0,  0,   0,   0,  0,  0,  0,    0,    0,   0,  0,   0,  0,    0,    0, 1023,
   0,  1,   0,   2,  0,  0,  0,    4,    0,   0,  0, 512,  0,   16, 1023, 1023,
   0,  0,  32, 128,  8,  8,  0,   64, 1023, 256,  0,   0,  0,    0,    0,    0,
   0,  1,   0,   2,  0,  0,  0,    4,    0,   0,  0, 512,  0,   16, 1023, 1023,
   0,  0,  32, 128,  8,  8,  0,   64, 1023, 256,  0,   0,  0,    0,    0,    0,
   0,  0,   0,   0,  0,  0,  0,    0,    0,   0,  0,   0,  0,    0,    0,    0,
   0,  0,   0,   0,  0,  0,  0,    0,    0,   0,  0,   0,  0,    0,    0,    0,
   0,  0,   0,   0,  0,  0,  0,    0,    0,   0,  0,   0,  0,    0,    0,    0,
   0,  0,   0,   0,  0,  0,  0,    0,    0,   0,  0,   0,  0,    0,    0,    0,
   0,  0,   0,   0,  0,  0,  0,    0,    0,   0,  0,   0,  0,    0,    0,    0,
   0,  0,   0,   0,  0,  0,  0,    0,    0,   0,  0,   0,  0,    0,    0,    0,
   0,  0,   0,   0,  0,  0,  0,    0,    0,   0,  0,   0,  0,    0,    0,    0,
   0,  0,   0,   0,  0,  0,  0,    0,    0,   0,  0,   0,  0,    0,    0,    0
 };


#endif /* RAXML_CONSTANTS_HPP_ */<|MERGE_RESOLUTION|>--- conflicted
+++ resolved
@@ -5,11 +5,7 @@
  * 16  = A/C = M  | 32  = A/G = R | 64   = A/T = W | 128 = C/G = S
  * 256 = C/T = Y  | 512 = G/T = K | 1023 = -/- = N                  */
 
-<<<<<<< HEAD
-const unsigned int pll_map_diploid10[256] =
-=======
 const pll_state_t pll_map_diploid10[256] =
->>>>>>> da71ec97
  {
    0,  0,   0,   0,  0,  0,  0,    0,    0,   0,  0,   0,  0,    0,    0,    0,
    0,  0,   0,   0,  0,  0,  0,    0,    0,   0,  0,   0,  0,    0,    0,    0,
