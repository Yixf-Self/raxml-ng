#include "Model.hpp"

using namespace std;

const vector<int> ALL_MODEL_PARAMS = {PLLMOD_OPT_PARAM_FREQUENCIES, PLLMOD_OPT_PARAM_SUBST_RATES,
                                      PLLMOD_OPT_PARAM_PINV, PLLMOD_OPT_PARAM_ALPHA,
                                      PLLMOD_OPT_PARAM_FREE_RATES, PLLMOD_OPT_PARAM_RATE_WEIGHTS,
                                      PLLMOD_OPT_PARAM_BRANCH_LEN_SCALER,
                                      PLLMOD_OPT_PARAM_BRANCHES_ITERATIVE,
                                      RAXML_OPT_PARAM_SEQ_ERROR,
                                      RAXML_OPT_PARAM_ADO_RATE};

const unordered_map<DataType,unsigned int,EnumClassHash>  DATATYPE_STATES { {DataType::dna, 4},
                                                                            {DataType::protein, 20},
                                                                            {DataType::binary, 2},
                                                                            {DataType::diploid10, 10}
                                                                          };

const unordered_map<DataType, const unsigned int *,EnumClassHash>  DATATYPE_MAPS {
  {DataType::dna, pll_map_nt},
  {DataType::protein, pll_map_aa},
  {DataType::binary, pll_map_bin},
  {DataType::diploid10, pll_map_diploid10}
};


// TODO move it out of here
class parse_error {};
static string read_option(istringstream& s)
{
  ostringstream os;
  while (s.peek() != '{' && s.peek() != '+' && s.peek() != EOF)
  {
    os.put(toupper(s.get()));
  }
  return os.str();
}

template<typename T>
static bool read_param(istringstream& s, T& val)
{
  if (s.peek() == '{' || s.peek() == '[')
  {
    s.get();
    s >> val;
    auto c = s.get();
    if (c != '}' && c != ']')
      throw parse_error();

    return true;
  }
  else
    return false;
}

template<typename T>
static bool read_param(istringstream& s, std::vector<T>& vec)
{
  if (s.peek() == '{' || s.peek() == '[')
  {
    int c = s.get();
    while (s && c != '}' && c != ']')
    {
      T val;
      s >> val;
      vec.push_back(val);
      c = s.get();
    }
    if (c != '}' && c != ']')
      throw parse_error();

    return true;
  }
  else
    return false;
}

template<typename T>
static void print_param(ostringstream& s, T val)
{
  s << "{" << val << "}";
}

template<typename T>
static void print_param(ostringstream& s, const std::vector<T>& vec)
{
  s << "{";
  size_t i = 0;
  for (auto v: vec)
  {
    s << ((i > 0) ? "/" : "") << v;
    ++i;
  }
  s << "}";
}

Model::Model (DataType data_type, const std::string &model_string) :
    _data_type(data_type)
{
  // RAxML compatibility hack, TODO: generic model name aliases
  const string model_string_tmp = model_string == "DNA" ? "GTR+G+F" : model_string;

  init_from_string(model_string_tmp);
}

const unsigned int * Model::charmap() const
{
  return DATATYPE_MAPS.at(_data_type);
}

void Model::init_from_string(const std::string &model_string)
{
  size_t pos = model_string.find_first_of("+{[");
  const string model_name = pos == string::npos ? model_string : model_string.substr(0, pos);
  const string model_opts = pos == string::npos ? "" : model_string.substr(pos);

  /* guess data type */
  autodetect_data_type(model_name);

  /* set number of states based on datatype (unless already set) */
  _num_states = DATATYPE_STATES.at(_data_type);

  pllmod_mixture_model_t * mix_model = init_mix_model(model_name);

  init_model_opts(model_opts, *mix_model);

  pllmod_util_model_mixture_destroy(mix_model);
}


void Model::autodetect_data_type(const std::string &model_name)
{
  if (_data_type == DataType::autodetect)
  {
    if (pllmod_util_model_exists_genotype(model_name.c_str()))
      _data_type = DataType::diploid10;
    else if (pllmod_util_model_exists_protein(model_name.c_str()) ||
             pllmod_util_model_exists_protmix(model_name.c_str()))
    {
      _data_type = DataType::protein;
    }
    else
    {
      _data_type = DataType::dna;
    }
  }
}

pllmod_mixture_model_t * Model::init_mix_model(const std::string &model_name)
{
  const char * model_cstr = model_name.c_str();
  pllmod_mixture_model_t * mix_model = nullptr;

  if (pllmod_util_model_exists_protmix(model_cstr))
  {
    mix_model = pllmod_util_model_info_protmix(model_cstr);
  }
  else
  {
    pllmod_subst_model_t * modinfo =  NULL;

    /* initialize parameters from the model */
    if (_data_type == DataType::protein)
    {
      modinfo =  pllmod_util_model_info_protein(model_cstr);
    }
    else if (_data_type == DataType::dna)
    {
      modinfo =  pllmod_util_model_info_dna(model_cstr);
    }
    else if (_data_type == DataType::diploid10)
    {
      modinfo =  pllmod_util_model_info_genotype(model_cstr);
    }

    // TODO: user models must be defined explicitly
//    /* pre-defined model not found; assume model string encodes rate symmetries */
//    if (!modinfo)
//      modinfo =  pllmod_util_model_create_custom("USER", _num_states, NULL, NULL, model_cstr, NULL);

    if (!modinfo)
      throw runtime_error("Invalid model name: " + model_name);

    /* create pseudo-mixture with 1 component */
    mix_model = pllmod_util_model_mixture_create(modinfo->name, 1, &modinfo, NULL, NULL,
                                                  PLLMOD_UTIL_MIXTYPE_FIXED);
  }

  return mix_model;
}

void Model::init_model_opts(const std::string &model_opts, const pllmod_mixture_model_t& mix_model)
{
  _gamma_mode = PLL_GAMMA_RATES_MEAN;
  _alpha = 1.0;
  _pinv = 0.0;
  _brlen_scaler = 1.0;
  _name = string(mix_model.name);

  _ascbias_type = AscBiasCorrection::none;
  _ascbias_weights.clear();

  _ratecat_rates.clear();
  _ratecat_weights.clear();

  /* set rate heterogeneity defaults from model */
  _num_ratecats = mix_model.ncomp;
  _num_submodels = mix_model.ncomp;
  _rate_het = mix_model.mix_type;

  /* allocate space for all subst matrices */
  for (size_t i = 0; i < mix_model.ncomp; ++i)
    _submodels.emplace_back(*mix_model.models[i]);

  /* set default param optimization modes */
  for (auto param: ALL_MODEL_PARAMS)
    _param_mode[param] = ParamValue::undefined;

  _param_mode[PLLMOD_OPT_PARAM_FREQUENCIES] =
      mix_model.models[0]->freqs ? ParamValue::model : ParamValue::ML;

  _param_mode[PLLMOD_OPT_PARAM_SUBST_RATES] =
      mix_model.models[0]->rates ? ParamValue::model : ParamValue::ML;

  const char *s = model_opts.c_str();

  istringstream ss(model_opts);

  try
  {
    doubleVector user_srates;
    if (read_param(ss, user_srates))
    {
      // TODO support multi-matrix models
      if (_submodels.size() > 0)
        runtime_error("User-defined rates for multi-matrix models are not supported yet!");

      auto smodel = _submodels[0];
      auto num_uniq_rates = smodel.num_uniq_rates();
      if (user_srates.size() != num_uniq_rates)
      {
        throw runtime_error("Invalid number of substitution rates specified: " +
                            std::to_string(user_srates.size()) + " (expected: " +
                            std::to_string(num_uniq_rates) + ")\n");
      }

      // normalize the rates
      auto last_rate = smodel.rate_sym().empty() ?
                                  user_srates.back() : user_srates[smodel.rate_sym().back()];
      for (auto& r: user_srates)
        r /= last_rate;

      for (auto& m: _submodels)
        m.uniq_subst_rates(user_srates);

      _param_mode[PLLMOD_OPT_PARAM_SUBST_RATES] = ParamValue::user;
    }
  }
  catch(parse_error& e)
  {
    throw runtime_error(string("Invalid substitution rate specification: ") + s);
  }

  // skip "+"
  ss.get();

  /* parse the rest and set additional model params */
  ParamValue param_mode;
  while(ss.peek() != EOF)
  {
    // set current string position, for error reporting
    s = model_opts.c_str() + ss.tellg();

    switch(toupper(ss.get()))
    {
      case EOF:
      case '\0':
        // end of model options
        break;
      case '+':
        // proceed to the next token
        continue;
      case 'A':
      {
        try
        {
          const string asc_str = "A" + read_option(ss);
          if (asc_str == "ASC_LEWIS")
          {
            _ascbias_type = AscBiasCorrection::lewis;
          }
          else if (asc_str == "ASC_FELS")
          {
            _ascbias_type = AscBiasCorrection::felsenstein;
            WeightType w;
            if (read_param(ss, w))
            {
              _ascbias_weights.resize(_num_states, 0);
              _ascbias_weights[0] = w;
            }
            else
              throw parse_error();
          }
          else if (asc_str == "ASC_STAM")
          {
            _ascbias_type = AscBiasCorrection::stamatakis;
            WeightVector v;
            if (read_param(ss, v))
            {
              if (v.size() == _num_states)
                _ascbias_weights.assign(v.cbegin(), v.cend());
              else
                throw parse_error();
            }
            else
              throw parse_error();
          }
          else
            throw parse_error();
        }
        catch (parse_error& e)
        {
          throw runtime_error(string("Invalid ascertainment bias correction specification: ") + s);
        }
        break;
      }
      case 'F':
        try
        {
          switch (toupper(ss.get()))
          {
            case EOF:
            case '\0':
            case '+':
            case 'C':
              param_mode = ParamValue::empirical;
              break;
            case 'O':
              param_mode = ParamValue::ML;
              break;
            case 'E':
              param_mode = ParamValue::equal;
              break;
            case 'U':
            {
              param_mode = ParamValue::user;

              /* for now, read single set of frequencies */
              doubleVector user_freqs;
              if (read_param(ss, user_freqs))
              {
                if (user_freqs.size() != _num_states)
                {
                  throw runtime_error("Invalid number of user frequencies specified: " +
                           std::to_string(user_freqs.size()) + "\n" +
                           "Number of frequencies must be equal to the number of states: " +
                           std::to_string(_num_states) + "\n");
                }

                double sum = 0.;
                bool invalid = false;
                for (auto v: user_freqs)
                {
                  invalid |= (v <= 0. || v >= 1.);
                  sum += v;
                }

                if (invalid)
                {
                  throw runtime_error("Invalid base frequencies specified! "
                      "Frequencies must be positive numbers between 0. and 1.");
                }

                // normalize freqs
                for (auto& f: user_freqs)
                  f /= sum;

                for (auto& m: _submodels)
                  m.base_freqs(user_freqs);
              }
              else
                throw parse_error();
            }
            break;
            default:
              throw parse_error();
          }
          _param_mode[PLLMOD_OPT_PARAM_FREQUENCIES] = param_mode;
        }
        catch(parse_error& e)
        {
          throw runtime_error(string("Invalid frequencies specification: ") + s);
        }
        break;
      case 'I':
        try
        {
          switch (toupper(ss.get()))
          {
            case EOF:
            case '\0':
            case '+':
            case 'O':
              param_mode = ParamValue::ML;
              break;
            case 'C':
              param_mode = ParamValue::empirical;
              break;
            case 'U':
              if (read_param(ss, _pinv))
                param_mode = ParamValue::user;
              else
                throw parse_error();
              break;
            default:
              throw parse_error();
          }
          _param_mode[PLLMOD_OPT_PARAM_PINV] = param_mode;
        }
        catch(parse_error& e)
        {
          throw runtime_error(string("Invalid p-inv specification: ") + s);
        }
        break;
      case 'G':
        try
        {
          /* allow to override mixture ratehet mode for now */
          _rate_het = PLLMOD_UTIL_MIXTYPE_GAMMA;
          if (isdigit(ss.peek()))
          {
            ss >> _num_ratecats;
          }
          else if (_num_ratecats == 1)
            _num_ratecats = 4;

          if (ss.peek() == 'a' || ss.peek() == 'A')
          {
            ss.get();
            _gamma_mode = PLL_GAMMA_RATES_MEDIAN;
          }
          else if (ss.peek() == 'm' || ss.peek() == 'M')
          {
            ss.get();
            _gamma_mode = PLL_GAMMA_RATES_MEAN;
          }

          if (read_param(ss, _alpha))
          {
            _param_mode[PLLMOD_OPT_PARAM_ALPHA] = ParamValue::user;
          }
        }
        catch(parse_error& e)
        {
          throw runtime_error(string("Invalid GAMMA specification: ") + s);
        }
        break;
      case 'R':
        _rate_het = PLLMOD_UTIL_MIXTYPE_FREE;
        if (isdigit(ss.peek()))
        {
          ss >> _num_ratecats;
        }
        else if (_num_ratecats == 1)
          _num_ratecats = 4;

        try
        {
          doubleVector v;
          if (read_param(ss, v))
          {
            if (v.size() != _num_ratecats)
            {
              throw runtime_error("Invalid number of free rates specified: " +
                                  std::to_string(v.size()) + " (expected: " +
                                  std::to_string(_num_ratecats) + ")\n");
            }

            // TODO: maybe allow to optimize rates and weights separately
            _param_mode[PLLMOD_OPT_PARAM_RATE_WEIGHTS] = ParamValue::user;
            _param_mode[PLLMOD_OPT_PARAM_FREE_RATES] = ParamValue::user;

            _ratecat_rates = v;

            v.clear();
            if (read_param(ss, v))
            {
              if (v.size() != _num_ratecats)
              {
                throw runtime_error("Invalid number of rate weights specified: " +
                                    std::to_string(v.size()) + " (expected: " +
                                    std::to_string(_num_ratecats) + ")\n");
              }


              // normalize weights
              double sum = 0;
              for (auto w: v)
                sum += w;

              for (auto& w: v)
                w /= sum;

              _ratecat_weights = v;
            }
            else
              _ratecat_weights.assign(_num_ratecats, 1.0 / _num_ratecats);

            // normalize weights + rates
            double sum_weightrates = 0.0;
            for (size_t i = 0; i < _num_ratecats; ++i)
              sum_weightrates += _ratecat_rates[i] * _ratecat_weights[i];

            for (auto& r: _ratecat_rates)
              r /= sum_weightrates;
          }
        }
        catch(parse_error& e)
        {
          throw runtime_error(string("Invalid FreeRate specification: ") + s);
        }
        break;
      case 'E':
        if (_data_type == DataType::diploid10)
          _error_model.reset(new GenotypeErrorModel());
        else
          _error_model.reset(new UniformErrorModel(_num_states));

        for (auto p: _error_model->param_ids())
         _param_mode[p] = ParamValue::ML;

        try
        {
          doubleVector v;
          if (read_param(ss, v))
          {
            _error_model->params(v);

            for (auto p: _error_model->param_ids())
             _param_mode[p] = ParamValue::user;
          }
        }
        catch(parse_error& e)
        {
          throw runtime_error(string("Invalid error model specification: ") + s);
        }
        break;
      default:
        throw runtime_error("Wrong model specification: " + model_opts);
    }
  }

  switch (_param_mode.at(PLLMOD_OPT_PARAM_FREQUENCIES))
  {
    case ParamValue::user:
    case ParamValue::empirical:
    case ParamValue::model:
      /* nothing to do here */
      break;
    case ParamValue::ML:
    case ParamValue::equal:
      /* use equal frequencies as s a starting value for ML optimization */
      for (auto& m: _submodels)
        m.base_freqs(doubleVector(_num_states, 1.0 / _num_states));
      break;
    default:
      assert(0);
  }

  switch (_param_mode.at(PLLMOD_OPT_PARAM_SUBST_RATES))
  {
    case ParamValue::user:
      break;
    case ParamValue::empirical:
    case ParamValue::model:
      /* nothing to do here */
      break;
    case ParamValue::ML:
      for (auto& m: _submodels)
        m.subst_rates(doubleVector(m.num_rates(), 1.0));
//        m.subst_rates(doubleVector({0.5, 0.5, 0.5, 0.5, 0.5, 1.0 }));
      break;
    case ParamValue::equal:
      /* use equal rates as s a starting value for ML optimization */
      for (auto& m: _submodels)
        m.subst_rates(doubleVector(m.num_rates(), 1.0));
      break;
    default:
      assert(0);
  }

  /* default: equal rates & weights */
  if (_ratecat_rates.empty())
    _ratecat_rates.assign(_num_ratecats, 1.0);
  if (_ratecat_weights.empty())
    _ratecat_weights.assign(_num_ratecats, 1.0 / _num_ratecats);
  _ratecat_submodels.assign(_num_ratecats, 0);

  if (_num_ratecats > 1)
  {
    /* init rate & weights according to the selected mode */
    switch (_rate_het)
    {
      case PLLMOD_UTIL_MIXTYPE_FIXED:
        assert(_num_ratecats == mix_model.ncomp);
        /* set rates and weights from the mixture model definition */
        _ratecat_rates.assign(mix_model.mix_rates, mix_model.mix_rates + _num_ratecats);
        _ratecat_weights.assign(mix_model.mix_weights, mix_model.mix_weights + _num_ratecats);
        break;

      case PLLMOD_UTIL_MIXTYPE_GAMMA:
        /* compute the discretized category rates from a gamma distribution
           with given alpha shape and store them in rate_cats  */
        pll_compute_gamma_cats(_alpha, _num_ratecats, _ratecat_rates.data(), _gamma_mode);
        if (_param_mode[PLLMOD_OPT_PARAM_ALPHA] == ParamValue::undefined)
          _param_mode[PLLMOD_OPT_PARAM_ALPHA] = ParamValue::ML;
        break;

      case PLLMOD_UTIL_MIXTYPE_FREE:
        if (_param_mode[PLLMOD_OPT_PARAM_FREE_RATES] == ParamValue::undefined)
        {
          /* use GAMMA rates as initial values -> can be changed */
          pll_compute_gamma_cats(_alpha, _num_ratecats, _ratecat_rates.data(), _gamma_mode);
          _param_mode[PLLMOD_OPT_PARAM_FREE_RATES] = ParamValue::ML;
        }
        if (_param_mode[PLLMOD_OPT_PARAM_RATE_WEIGHTS] == ParamValue::undefined)
          _param_mode[PLLMOD_OPT_PARAM_RATE_WEIGHTS] = ParamValue::ML;
        break;

      default:
        throw runtime_error("Unknown rate heterogeneity model");
    }

    /* link rate categories to corresponding mixture components (R-matrix + freqs)*/
    if (_num_submodels == _num_ratecats)
    {
      for (size_t i = 0; i < _num_ratecats; ++i)
        _ratecat_submodels[i] = i;
    }
  }
}

std::string Model::to_string(bool print_params) const
{
  ostringstream model_string;
  model_string << name();

  auto out_param_mode = _param_mode;
  if (print_params)
  {
    for (auto& entry: out_param_mode)
      entry.second = (entry.second == ParamValue::ML) ? ParamValue::user : entry.second;
  }

  if (out_param_mode.at(PLLMOD_OPT_PARAM_SUBST_RATES) == ParamValue::user)
    print_param(model_string, submodel(0).uniq_subst_rates());

  switch(out_param_mode.at(PLLMOD_OPT_PARAM_FREQUENCIES))
  {
    case ParamValue::empirical:
      model_string << "+FC";
      break;
    case ParamValue::ML:
      model_string << "+FO";
      break;
    case ParamValue::equal:
      model_string << "+FE";
      break;
    case ParamValue::user:
    {
      model_string << "+FU";
      print_param(model_string, base_freqs(0));
    }
    break;
    default:
      break;
  }

  switch(out_param_mode.at(PLLMOD_OPT_PARAM_PINV))
  {
    case ParamValue::empirical:
      model_string << "+IC";
      break;
    case ParamValue::ML:
      model_string << "+I";
      break;
    case ParamValue::user:
      model_string << "+IU{" << _pinv << "}";
      break;
    default:
      break;
  }

  if (_num_ratecats > 1)
  {
    if (_rate_het == PLLMOD_UTIL_MIXTYPE_GAMMA)
    {
      model_string << "+G" << _num_ratecats;
      model_string << (_gamma_mode == PLL_GAMMA_RATES_MEDIAN ? "a" : "m");
      if (out_param_mode.at(PLLMOD_OPT_PARAM_ALPHA) == ParamValue::user)
        model_string << "{" << _alpha << "}";
    }
    else if (_rate_het == PLLMOD_UTIL_MIXTYPE_FREE)
    {
      model_string << "+R" << _num_ratecats;
      if (out_param_mode.at(PLLMOD_OPT_PARAM_FREE_RATES) == ParamValue::user)
      {
        print_param(model_string, _ratecat_rates);
        print_param(model_string, _ratecat_weights);
      }
    }
  }

<<<<<<< HEAD
  if (_error_model)
  {
    model_string << "+E";
    print_param(model_string, _error_model->params());
=======
  switch(_ascbias_type)
  {
    case AscBiasCorrection::lewis:
      model_string << "+ASC_LEWIS";
      break;
    case AscBiasCorrection::felsenstein:
      model_string << "+ASC_FELS";
      print_param(model_string, _ascbias_weights.at(0));
      break;
    case AscBiasCorrection::stamatakis:
      model_string << "+ASC_STAM";
      print_param(model_string, _ascbias_weights);
      break;
    default:
      break;
>>>>>>> 35aada0b
  }

  return model_string.str();
}

int Model::params_to_optimize() const
{
  int params_to_optimize = 0;

  for (auto param: ALL_MODEL_PARAMS)
  {
    if (_param_mode.at(param) == ParamValue::ML)
      params_to_optimize |= param;
  }

  return params_to_optimize;
}

void assign(Model& model, const pllmod_msa_stats_t * stats)
{
  /* either compute empirical P-inv, or set the fixed user-specified value */
  switch (model.param_mode(PLLMOD_OPT_PARAM_PINV))
  {
    case ParamValue::empirical:
      model.pinv(stats->inv_prop);
      break;
    case ParamValue::ML:
      /* use half of empirical pinv as a starting value */
      model.pinv(stats->inv_prop / 2);
      break;
    case ParamValue::user:
    case ParamValue::undefined:
      /* nothing to do here */
      break;
    default:
      assert(0);
  }

   /* assign empirical base frequencies */
  switch (model.param_mode(PLLMOD_OPT_PARAM_FREQUENCIES))
  {
    case ParamValue::empirical:
//      if (_model.data_type == DataType::diploid10)
//        /* for now, use a separate function to compute emp. freqs for diploid10 data*/
//        alloc_freqs = base_freqs = get_diploid10_empirircal_freqs(msa);
//      else
      {
//        base_freqs = pllmod_msa_empirical_frequencies(partition);
        assert(stats->freqs && stats->states == model.num_states());
        model.base_freqs(doubleVector(stats->freqs, stats->freqs + stats->states));
      }
      break;
    case ParamValue::user:
    case ParamValue::equal:
    case ParamValue::ML:
    case ParamValue::model:
      /* nothing to do here */
      break;
    default:
      assert(0);
  }

  /* assign empirical substitution rates */
  switch (model.param_mode(PLLMOD_OPT_PARAM_SUBST_RATES))
  {
    case ParamValue::empirical:
    {
//      double * subst_rates = pllmod_msa_empirical_subst_rates(partition);
      size_t n_subst_rates = pllmod_util_subst_rate_count(stats->states);
      model.subst_rates(doubleVector(stats->subst_rates,
                                     stats->subst_rates + n_subst_rates));
      break;
    }
    case ParamValue::equal:
    case ParamValue::user:
    case ParamValue::ML:
    case ParamValue::model:
      /* nothing to do here */
      break;
    default:
      assert(0);
  }
}

void assign(Model& model, const pll_partition_t * partition)
{
  if (model.num_states() == partition->states &&
      model.num_submodels() == partition->rate_matrices)
  {
    model.pinv(partition->prop_invar[0]);
    for (size_t i = 0; i < model.num_submodels(); ++i)
    {
      model.base_freqs(i, doubleVector(partition->frequencies[i],
                                       partition->frequencies[i] + partition->states));

      size_t n_subst_rates = pllmod_util_subst_rate_count(partition->states);
      model.subst_rates(i, doubleVector(partition->subst_params[i],
                                        partition->subst_params[i] + n_subst_rates));
    }

    if (partition->rate_cats > 1)
    {
      model.ratecat_rates(doubleVector(partition->rates,
                                       partition->rates + partition->rate_cats));
      model.ratecat_weights(doubleVector(partition->rate_weights,
                                         partition->rate_weights + partition->rate_cats));
    }
  }
  else
    throw runtime_error("incompatible partition!");
}

void assign(pll_partition_t * partition, const Model& model)
{
  if (model.num_states() == partition->states &&
      model.num_submodels() == partition->rate_matrices)
  {
    /* set rate categories & weights */
    pll_set_category_rates(partition, model.ratecat_rates().data());
    pll_set_category_weights(partition, model.ratecat_weights().data());

    /* now iterate over rate matrices and set all params */
    for (size_t i = 0; i < partition->rate_matrices; ++i)
    {
      /* set base frequencies */
      assert(!model.base_freqs(i).empty());
      pll_set_frequencies(partition, i, model.base_freqs(i).data());

      /* set substitution rates */
      assert(!model.subst_rates(i).empty());
      pll_set_subst_params(partition, i, model.subst_rates(i).data());

      /* set p-inv value */
      pll_update_invariant_sites_proportion (partition, i, model.pinv());
    }
  }
  else
    throw runtime_error("incompatible partition!");
}

static string get_param_mode_str(ParamValue mode)
{
  return ParamValueNames[(size_t) mode];
}

static string get_ratehet_mode_str(const Model& m)
{
  if (m.num_ratecats() == 1)
    return "NONE";
  else
    return (m.ratehet_mode() == PLLMOD_UTIL_MIXTYPE_GAMMA) ? "GAMMA" :
            (m.ratehet_mode() == PLLMOD_UTIL_MIXTYPE_FREE) ? "FREE" : "FIXED";
}

LogStream& operator<<(LogStream& stream, const Model& m)
{
  if (m.param_mode(PLLMOD_OPT_PARAM_BRANCH_LEN_SCALER) != ParamValue::undefined)
    stream << "   Speed ("  << get_param_mode_str(m.param_mode(PLLMOD_OPT_PARAM_BRANCH_LEN_SCALER))
             << "): " << m.brlen_scaler() << endl;

  if (m.error_model())
  {
    stream << "   Error model: ";
    for (auto p: m.error_model()->params())
      stream << p << " ";
    stream << endl;
  }

  stream << "   Rate heterogeneity: " << get_ratehet_mode_str(m);
  if (m.num_ratecats() > 1)
  {
    stream << " (" << m.num_ratecats() << " cats, " <<
        (m.gamma_mode() == PLL_GAMMA_RATES_MEDIAN ? "median" : "mean") << ")";
    if (m.ratehet_mode() == PLLMOD_UTIL_MIXTYPE_GAMMA)
      stream << ",  alpha: " << setprecision(6) << m.alpha() << " ("  << get_param_mode_str(m.param_mode(PLLMOD_OPT_PARAM_ALPHA))
                 << ")";
    stream << ",  weights&rates: ";
    for (size_t i = 0; i < m.num_ratecats(); ++i)
      stream << "(" << m.ratecat_weights()[i] << "," << m.ratecat_rates()[i] << ") ";
  }
  stream << endl;

  if (m.param_mode(PLLMOD_OPT_PARAM_PINV) != ParamValue::undefined)
    stream << "   P-inv (" << get_param_mode_str(m.param_mode(PLLMOD_OPT_PARAM_PINV)) << "): " <<
               m.pinv() << endl;

  stream << "   Base frequencies (" << get_param_mode_str(m.param_mode(PLLMOD_OPT_PARAM_FREQUENCIES)) << "): ";
  for (size_t i = 0; i < m.num_submodels(); ++i)
  {
    if (m.num_submodels() > 1)
      stream << "\nM" << i << ": ";

    for (size_t j = 0; j < m.base_freqs(i).size(); ++j)
      stream << setprecision(6) << m.base_freqs(i)[j] << " ";
  }
  stream << endl;

  stream << "   Substitution rates (" << get_param_mode_str(m.param_mode(PLLMOD_OPT_PARAM_SUBST_RATES)) << "): ";
  for (size_t i = 0; i < m.num_submodels(); ++i)
  {
    if (m.num_submodels() > 1)
      stream << "\nM " << i << ": ";

    for (size_t j = 0; j < m.subst_rates(i).size(); ++j)
      stream << m.subst_rates(i)[j] << " ";
  }
  stream << endl;

  return stream;
}
<|MERGE_RESOLUTION|>--- conflicted
+++ resolved
@@ -711,12 +711,6 @@
     }
   }
 
-<<<<<<< HEAD
-  if (_error_model)
-  {
-    model_string << "+E";
-    print_param(model_string, _error_model->params());
-=======
   switch(_ascbias_type)
   {
     case AscBiasCorrection::lewis:
@@ -732,7 +726,15 @@
       break;
     default:
       break;
->>>>>>> 35aada0b
+  }
+
+  if (_error_model)
+  {
+    model_string << "+E";
+    if (out_param_mode.at(_error_model->param_ids().at(0)) == ParamValue::user)
+    {
+      print_param(model_string, _error_model->params());
+    }
   }
 
   return model_string.str();
